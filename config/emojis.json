--- conflicted
+++ resolved
@@ -6364,7 +6364,6 @@
     ],
     "moji": "📦"
   },
-<<<<<<< HEAD
   "party": {
     "unicode": "1F389",
     "unicode_alternates": [],
@@ -6384,8 +6383,6 @@
     ],
     "moji": "🎉"
   },
-=======
->>>>>>> c8c0395d
   "pensive": {
     "unicode": "1F614",
     "unicode_alternates": [],
