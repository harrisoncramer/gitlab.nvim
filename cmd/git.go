--- conflicted
+++ resolved
@@ -113,13 +113,8 @@
 /*
 The GetLatestCommitOnRemote function is attached during the CreateRouterAndApi call, since it needs to be called every time to get the latest commit.
 */
-<<<<<<< HEAD
-func GetLatestCommitOnRemote(a *api) (string, error) {
+func GetLatestCommitOnRemote(a *Api) (string, error) {
 	cmd := exec.Command("git", "log", "-1", "--format=%H", fmt.Sprintf("%s/%s", pluginOptions.ConnectionSettings.RemoteBranch, a.gitInfo.BranchName))
-=======
-func GetLatestCommitOnRemote(a *Api) (string, error) {
-	cmd := exec.Command("git", "log", "-1", "--format=%H", fmt.Sprintf("origin/%s", a.gitInfo.BranchName))
->>>>>>> 1e3af0c0
 
 	out, err := cmd.Output()
 	if err != nil {
