--- conflicted
+++ resolved
@@ -42,7 +42,7 @@
 
   job.run_job("comment", "POST", json, function(data)
     vim.notify("Comment created")
-    discussions.list_discussions()
+    discussions.refresh_tree()
   end)
 end
 
@@ -101,11 +101,7 @@
         -- We are removing the root node of the discussion,
         -- we need to move all the children around, the easiest way
         -- to do this is to just re-render the whole tree 🤷
-<<<<<<< HEAD
-        discussions.list_discussions()
-=======
         discussions.refresh_tree()
->>>>>>> 6bb7575c
         note_node:expand()
       end
     end)
