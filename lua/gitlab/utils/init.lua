--- conflicted
+++ resolved
@@ -219,11 +219,7 @@
   return result
 end
 
-<<<<<<< HEAD
-function read_file(file_path)
-=======
 local read_file = function(file_path)
->>>>>>> fe0d09d5
   local file = io.open(file_path, "r")
   if file == nil then
     return nil
@@ -233,8 +229,6 @@
   file_contents = string.gsub(file_contents, "\n", "")
   return file_contents
 end
-<<<<<<< HEAD
-=======
 
 local split_diff_view_filename = function(filename)
   local hash, path = filename:match("://%.git/(/?[0-9a-f]+)(/.*)$")
@@ -244,8 +238,6 @@
   end
   return hash, path
 end
-
->>>>>>> fe0d09d5
 
 M.get_relative_file_path = get_relative_file_path
 M.get_current_line_number = get_current_line_number
