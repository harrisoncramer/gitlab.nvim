-- This module is responsible for the MR pipeline
-- This lets the user see the current status of the pipeline
-- and retrigger the pipeline from within the editor
local Popup = require("nui.popup")
local state = require("gitlab.state")
local job = require("gitlab.job")
local u = require("gitlab.utils")
local M = {
<<<<<<< HEAD
=======
  pipeline_jobs = nil,
  latest_pipeline = nil,
>>>>>>> 081ad8f5
  pipeline_popup = nil,
  pipeline = nil,
}

<<<<<<< HEAD
local function pipeline_exists()
  if type(state.JOBS) ~= "table" or (type(state.JOBS) == "table" and u.table_size(state.JOBS) == 0) then
=======
local function get_latest_pipeline()
  local pipeline = state.PIPELINE and state.PIPELINE.latest_pipeline
  if type(pipeline) ~= "table" or (type(pipeline) == "table" and u.table_size(pipeline) == 0) then
    u.notify("Pipeline not found", vim.log.levels.WARN)
>>>>>>> 081ad8f5
    return
  end
  return true
end

<<<<<<< HEAD
local set_recent_pipeline = function()
  if not pipeline_exists() then
    return nil
  end
  M.pipeline = state.JOBS[1]
end

M.get_pipeline_status = function()
  set_recent_pipeline()
  return M.pipeline and string.format("%s (%s)", state.settings.pipeline[M.pipeline.status], M.pipeline.status) or ""
=======
local function get_pipeline_jobs()
  M.latest_pipeline = get_latest_pipeline()
  if not M.latest_pipeline then
    return
  end
  return u.reverse(type(state.PIPELINE.jobs) == "table" and state.PIPELINE.jobs or {})
end

M.get_pipeline_status = function()
  M.latest_pipeline = get_latest_pipeline()
  if not M.latest_pipeline then
    return
  end
  return string.format("%s (%s)", state.settings.pipeline[M.latest_pipeline.status], M.latest_pipeline.status)
>>>>>>> 081ad8f5
end

-- The function will render the Pipeline state in a popup
M.open = function()
<<<<<<< HEAD
  set_recent_pipeline()
  if not M.pipeline then
    u.notify("Pipeline not found", vim.log.levels.WARN)
    return
  end

  local width = string.len(M.pipeline.web_url) + 10
  local height = 6 + #state.JOBS + 3
=======
  M.pipeline_jobs = get_pipeline_jobs()
  M.latest_pipeline = get_latest_pipeline()
  if M.latest_pipeline == nil then
    return
  end

  local width = string.len(M.latest_pipeline.web_url) + 10
  local height = 6 + #M.pipeline_jobs + 3
>>>>>>> 081ad8f5

  local pipeline_popup =
    Popup(u.create_popup_state("Loading Pipeline...", state.settings.popup.pipeline, width, height, 60))
  M.pipeline_popup = pipeline_popup
  pipeline_popup:mount()

  local bufnr = vim.api.nvim_get_current_buf()
  vim.opt_local.wrap = false
<<<<<<< HEAD

  local lines = {}

  u.switch_can_edit_buf(bufnr, true)
  table.insert(lines, "Status: " .. M.get_pipeline_status())
  table.insert(lines, "")
  table.insert(lines, string.format("Last Run: %s", u.time_since(M.pipeline.created_at)))
  table.insert(lines, string.format("Url: %s", M.pipeline.web_url))
  table.insert(lines, string.format("Triggered By: %s", M.pipeline.source))

  table.insert(lines, "")
  table.insert(lines, "Jobs:")

  local longest_title = u.get_longest_string(u.map(state.JOBS, function(v)
    return v.name
  end))

=======

  local lines = {}

  u.switch_can_edit_buf(bufnr, true)
  table.insert(lines, "Status: " .. M.get_pipeline_status())
  table.insert(lines, "")
  table.insert(lines, string.format("Last Run: %s", u.time_since(M.latest_pipeline.created_at)))
  table.insert(lines, string.format("Url: %s", M.latest_pipeline.web_url))
  table.insert(lines, string.format("Triggered By: %s", M.latest_pipeline.source))

  table.insert(lines, "")
  table.insert(lines, "Jobs:")

  local longest_title = u.get_longest_string(u.map(M.pipeline_jobs, function(v)
    return v.name
  end))

>>>>>>> 081ad8f5
  local function row_offset(name)
    local offset = longest_title - string.len(name)
    local res = string.rep(" ", offset + 5)
    return res
  end

<<<<<<< HEAD
  for _, pipeline_job in ipairs(state.JOBS) do
=======
  for _, pipeline_job in ipairs(M.pipeline_jobs) do
>>>>>>> 081ad8f5
    local offset = row_offset(pipeline_job.name)
    local row = string.format(
      "%s%s %s (%s)",
      pipeline_job.name,
      offset,
      state.settings.pipeline[pipeline_job.status] or "*",
      pipeline_job.status or ""
    )

    table.insert(lines, row)
  end

  vim.schedule(function()
    vim.api.nvim_buf_set_lines(bufnr, 0, -1, false, lines)
<<<<<<< HEAD
    M.color_status(M.pipeline.status, bufnr, lines[1], 1)

    for i, pipeline_job in ipairs(state.JOBS) do
=======
    M.color_status(M.latest_pipeline.status, bufnr, lines[1], 1)

    for i, pipeline_job in ipairs(M.pipeline_jobs) do
>>>>>>> 081ad8f5
      M.color_status(pipeline_job.status, bufnr, lines[7 + i], 7 + i)
    end

    pipeline_popup.border:set_text("top", "Pipeline Status", "center")
    state.set_popup_keymaps(pipeline_popup, M.retrigger, M.see_logs)
    u.switch_can_edit_buf(bufnr, false)
  end)
end

M.retrigger = function()
<<<<<<< HEAD
  set_recent_pipeline()
  if not M.pipeline then
    return
  end

  if M.pipeline.status ~= "failed" then
=======
  M.latest_pipeline = get_latest_pipeline()
  if not M.latest_pipeline then
    return
  end
  if M.latest_pipeline.status ~= "failed" then
>>>>>>> 081ad8f5
    u.notify("Pipeline is not in a failed state!", vim.log.levels.WARN)
    return
  end

<<<<<<< HEAD
  job.run_job("/pipeline/" .. M.pipeline.id, "POST", nil, function()
=======
  job.run_job("/pipeline/" .. M.latest_pipeline.id, "POST", nil, function()
>>>>>>> 081ad8f5
    u.notify("Pipeline re-triggered!", vim.log.levels.INFO)
  end)
end

M.see_logs = function()
  local bufnr = vim.api.nvim_get_current_buf()
  local linnr = vim.api.nvim_win_get_cursor(0)[1]
  local text = u.get_line_content(bufnr, linnr)

  local job_name = string.match(text, "(.-)%s%s%s%s%s")

  if job_name == nil then
    u.notify("Cannot find job name", vim.log.levels.ERROR)
    return
  end

  local j = nil
  for _, pipeline_job in ipairs(state.JOBS) do
    if pipeline_job.name == job_name then
      j = pipeline_job
    end
  end

  if j == nil then
    u.notify("Cannot find job in state", vim.log.levels.ERROR)
    return
  end

  local body = { job_id = j.id }
  job.run_job("/job", "GET", body, function(data)
    local file = data.file
    if file == "" then
      u.notify("Log trace is empty", vim.log.levels.WARN)
      return
    end

    local lines = {}
    for line in u.split_by_new_lines(file) do
      table.insert(lines, line)
    end

    if #lines == 0 then
      u.notify("Log trace lines could not be parsed", vim.log.levels.ERROR)
      return
    end

    M.pipeline_popup:unmount()

    vim.cmd.tabnew()
    bufnr = vim.api.nvim_get_current_buf()
    vim.api.nvim_buf_set_lines(bufnr, 0, -1, false, lines)

    local temp_file = os.tmpname()
    local job_file_path = string.format(temp_file, j.id)

    vim.cmd("w! " .. job_file_path)
    vim.cmd("term cat " .. job_file_path)

    vim.api.nvim_buf_set_name(0, job_name)
  end)
end

M.color_status = function(status, bufnr, status_line, linnr)
  local ns_id = vim.api.nvim_create_namespace("GitlabNamespace")
  vim.cmd(string.format("highlight default StatusHighlight guifg=%s", state.settings.pipeline[status]))

  local status_to_color_map = {
    created = "DiagnosticWarn",
    pending = "DiagnosticWarn",
    preparing = "DiagnosticWarn",
    scheduled = "DiagnosticWarn",
    running = "DiagnosticWarn",
    canceled = "DiagnosticWarn",
    skipped = "DiagnosticWarn",
    failed = "DiagnosticError",
    success = "DiagnosticOK",
  }

  vim.api.nvim_buf_set_extmark(
    bufnr,
    ns_id,
    linnr - 1,
    0,
    { end_row = linnr - 1, end_col = string.len(status_line), hl_group = status_to_color_map[status] }
  )
end

return M<|MERGE_RESOLUTION|>--- conflicted
+++ resolved
@@ -6,70 +6,38 @@
 local job = require("gitlab.job")
 local u = require("gitlab.utils")
 local M = {
-<<<<<<< HEAD
-=======
   pipeline_jobs = nil,
   latest_pipeline = nil,
->>>>>>> 081ad8f5
   pipeline_popup = nil,
-  pipeline = nil,
 }
 
-<<<<<<< HEAD
-local function pipeline_exists()
-  if type(state.JOBS) ~= "table" or (type(state.JOBS) == "table" and u.table_size(state.JOBS) == 0) then
-=======
 local function get_latest_pipeline()
   local pipeline = state.PIPELINE and state.PIPELINE.latest_pipeline
   if type(pipeline) ~= "table" or (type(pipeline) == "table" and u.table_size(pipeline) == 0) then
     u.notify("Pipeline not found", vim.log.levels.WARN)
->>>>>>> 081ad8f5
-    return
-  end
-  return true
-end
-
-<<<<<<< HEAD
-local set_recent_pipeline = function()
-  if not pipeline_exists() then
-    return nil
-  end
-  M.pipeline = state.JOBS[1]
+    return
+  end
+  return pipeline
+end
+
+local function get_pipeline_jobs()
+  M.latest_pipeline = get_latest_pipeline()
+  if not M.latest_pipeline then
+    return
+  end
+  return u.reverse(type(state.PIPELINE.jobs) == "table" and state.PIPELINE.jobs or {})
 end
 
 M.get_pipeline_status = function()
-  set_recent_pipeline()
-  return M.pipeline and string.format("%s (%s)", state.settings.pipeline[M.pipeline.status], M.pipeline.status) or ""
-=======
-local function get_pipeline_jobs()
   M.latest_pipeline = get_latest_pipeline()
   if not M.latest_pipeline then
     return
   end
-  return u.reverse(type(state.PIPELINE.jobs) == "table" and state.PIPELINE.jobs or {})
-end
-
-M.get_pipeline_status = function()
-  M.latest_pipeline = get_latest_pipeline()
-  if not M.latest_pipeline then
-    return
-  end
   return string.format("%s (%s)", state.settings.pipeline[M.latest_pipeline.status], M.latest_pipeline.status)
->>>>>>> 081ad8f5
 end
 
 -- The function will render the Pipeline state in a popup
 M.open = function()
-<<<<<<< HEAD
-  set_recent_pipeline()
-  if not M.pipeline then
-    u.notify("Pipeline not found", vim.log.levels.WARN)
-    return
-  end
-
-  local width = string.len(M.pipeline.web_url) + 10
-  local height = 6 + #state.JOBS + 3
-=======
   M.pipeline_jobs = get_pipeline_jobs()
   M.latest_pipeline = get_latest_pipeline()
   if M.latest_pipeline == nil then
@@ -78,34 +46,14 @@
 
   local width = string.len(M.latest_pipeline.web_url) + 10
   local height = 6 + #M.pipeline_jobs + 3
->>>>>>> 081ad8f5
 
   local pipeline_popup =
-    Popup(u.create_popup_state("Loading Pipeline...", state.settings.popup.pipeline, width, height, 60))
+      Popup(u.create_popup_state("Loading Pipeline...", state.settings.popup.pipeline, width, height, 60))
   M.pipeline_popup = pipeline_popup
   pipeline_popup:mount()
 
   local bufnr = vim.api.nvim_get_current_buf()
   vim.opt_local.wrap = false
-<<<<<<< HEAD
-
-  local lines = {}
-
-  u.switch_can_edit_buf(bufnr, true)
-  table.insert(lines, "Status: " .. M.get_pipeline_status())
-  table.insert(lines, "")
-  table.insert(lines, string.format("Last Run: %s", u.time_since(M.pipeline.created_at)))
-  table.insert(lines, string.format("Url: %s", M.pipeline.web_url))
-  table.insert(lines, string.format("Triggered By: %s", M.pipeline.source))
-
-  table.insert(lines, "")
-  table.insert(lines, "Jobs:")
-
-  local longest_title = u.get_longest_string(u.map(state.JOBS, function(v)
-    return v.name
-  end))
-
-=======
 
   local lines = {}
 
@@ -123,18 +71,13 @@
     return v.name
   end))
 
->>>>>>> 081ad8f5
   local function row_offset(name)
     local offset = longest_title - string.len(name)
     local res = string.rep(" ", offset + 5)
     return res
   end
 
-<<<<<<< HEAD
-  for _, pipeline_job in ipairs(state.JOBS) do
-=======
   for _, pipeline_job in ipairs(M.pipeline_jobs) do
->>>>>>> 081ad8f5
     local offset = row_offset(pipeline_job.name)
     local row = string.format(
       "%s%s %s (%s)",
@@ -149,15 +92,9 @@
 
   vim.schedule(function()
     vim.api.nvim_buf_set_lines(bufnr, 0, -1, false, lines)
-<<<<<<< HEAD
-    M.color_status(M.pipeline.status, bufnr, lines[1], 1)
-
-    for i, pipeline_job in ipairs(state.JOBS) do
-=======
     M.color_status(M.latest_pipeline.status, bufnr, lines[1], 1)
 
     for i, pipeline_job in ipairs(M.pipeline_jobs) do
->>>>>>> 081ad8f5
       M.color_status(pipeline_job.status, bufnr, lines[7 + i], 7 + i)
     end
 
@@ -168,29 +105,16 @@
 end
 
 M.retrigger = function()
-<<<<<<< HEAD
-  set_recent_pipeline()
-  if not M.pipeline then
-    return
-  end
-
-  if M.pipeline.status ~= "failed" then
-=======
   M.latest_pipeline = get_latest_pipeline()
   if not M.latest_pipeline then
     return
   end
   if M.latest_pipeline.status ~= "failed" then
->>>>>>> 081ad8f5
     u.notify("Pipeline is not in a failed state!", vim.log.levels.WARN)
     return
   end
 
-<<<<<<< HEAD
-  job.run_job("/pipeline/" .. M.pipeline.id, "POST", nil, function()
-=======
   job.run_job("/pipeline/" .. M.latest_pipeline.id, "POST", nil, function()
->>>>>>> 081ad8f5
     u.notify("Pipeline re-triggered!", vim.log.levels.INFO)
   end)
 end
@@ -208,7 +132,7 @@
   end
 
   local j = nil
-  for _, pipeline_job in ipairs(state.JOBS) do
+  for _, pipeline_job in ipairs(M.pipeline_jobs) do
     if pipeline_job.name == job_name then
       j = pipeline_job
     end
