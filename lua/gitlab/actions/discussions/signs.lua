local state = require("gitlab.state")
local u = require("gitlab.utils")
local reviewer = require("gitlab.reviewer")
local discussion_sign_name = "gitlab_discussion"
local discussion_helper_sign_start = "gitlab_discussion_helper_start"
local discussion_helper_sign_mid = "gitlab_discussion_helper_mid"
local discussion_helper_sign_end = "gitlab_discussion_helper_end"
local diagnostics_namespace = vim.api.nvim_create_namespace(discussion_sign_name)

local M = {}
M.diagnostics_namespace = diagnostics_namespace

---Clear all signs and diagnostics
M.clear_signs_and_diagnostics = function()
  vim.fn.sign_unplace(discussion_sign_name)
  vim.diagnostic.reset(diagnostics_namespace)
end

---Refresh the discussion signs for currently loaded file in reviewer For convinience we use same
---string for sign name and sign group ( currently there is only one sign needed)
---@param discussions Discussion[]
M.refresh_signs = function(discussions)
  local filtered_discussions = M.filter_discussions_for_signs_and_diagnostics(discussions)
  if filtered_discussions == nil then
    vim.diagnostic.reset(diagnostics_namespace)
    return
  end

  local new_signs, old_signs, error = M.parse_signs_from_discussions(filtered_discussions)
  if error ~= nil then
    vim.notify(error, vim.log.levels.ERROR)
    return
  end

  reviewer.place_sign(old_signs, "old")
  reviewer.place_sign(new_signs, "new")
end

---Refresh the diagnostics for the currently reviewed file
---@param discussions Discussion[]
M.refresh_diagnostics = function(discussions)
  -- Keep in mind that diagnostic line numbers use 0-based indexing while line numbers use
  -- 1-based indexing
<<<<<<< HEAD
  vim.diagnostic.reset(diagnostics_namespace)
  local filtered_discussions = M.filter_discussions_for_signs_and_diagnostics(discussions)
  if filtered_discussions == nil then
=======
  local filtered_discussions = M.filter_discussions_for_signs_and_diagnostics(discussions)
  if filtered_discussions == nil then
    vim.diagnostic.reset(diagnostics_namespace)
>>>>>>> 35f0bc16
    return
  end

  local new_diagnostics, old_diagnostics = M.parse_diagnostics_from_discussions(filtered_discussions)
<<<<<<< HEAD
=======

  vim.diagnostic.reset(diagnostics_namespace)
>>>>>>> 35f0bc16
  reviewer.set_diagnostics(
    diagnostics_namespace,
    new_diagnostics,
    "new",
    state.settings.discussion_diagnostic.display_opts
  )
  reviewer.set_diagnostics(
    diagnostics_namespace,
    old_diagnostics,
    "old",
    state.settings.discussion_diagnostic.display_opts
  )
end

---Filter all discussions which are relevant for currently visible signs and diagnostscs.
---@return Discussion[]?
M.filter_discussions_for_signs_and_diagnostics = function(all_discussions)
  if type(all_discussions) ~= "table" then
    return
  end
  local file = reviewer.get_current_file()
  if not file then
    return
  end
  local discussions = {}
  for _, discussion in ipairs(all_discussions) do
    local first_note = discussion.notes[1]
    if
        type(first_note.position) == "table"
        and (first_note.position.new_path == file or first_note.position.old_path == file)
    then
      if
      --Skip resolved discussions
          not (
            state.settings.discussion_sign_and_diagnostic.skip_resolved_discussion
            and first_note.resolvable
            and first_note.resolved
          )
          --Skip discussions from old revisions
          and not (
            state.settings.discussion_sign_and_diagnostic.skip_old_revision_discussion
            and u.from_iso_format_date_to_timestamp(first_note.created_at)
            <= u.from_iso_format_date_to_timestamp(state.MR_REVISIONS[1].created_at)
          )
      then
        table.insert(discussions, discussion)
      end
    end
  end
  return discussions
end

---Define signs for discussions if not already defined
M.setup_signs = function()
  local discussion_sign = state.settings.discussion_sign
  local signs = {
    [discussion_sign_name] = discussion_sign.text,
    [discussion_helper_sign_start] = discussion_sign.helper_signs.start,
    [discussion_helper_sign_mid] = discussion_sign.helper_signs.mid,
    [discussion_helper_sign_end] = discussion_sign.helper_signs["end"],
  }
  for sign_name, sign_text in pairs(signs) do
    if #vim.fn.sign_getdefined(sign_name) == 0 then
      vim.fn.sign_define(sign_name, {
        text = sign_text,
        linehl = discussion_sign.linehl,
        texthl = discussion_sign.texthl,
        culhl = discussion_sign.culhl,
        numhl = discussion_sign.numhl,
      })
    end
  end
end

---Iterates over each discussion and returns a list of tables with sign
---data, for instance group, priority, line number etc.
---@param discussions Discussion[]
---@return DiagnosticTable[], DiagnosticTable[], string?
M.parse_diagnostics_from_discussions = function(discussions)
  local new_diagnostics = {}
  local old_diagnostics = {}
  for _, discussion in ipairs(discussions) do
    local first_note = discussion.notes[1]
    local message = ""
    for _, note in ipairs(discussion.notes) do
      message = message .. M.build_note_header(note) .. "\n" .. note.body .. "\n"
    end

    local diagnostic = {
      message = message,
      col = 0,
      severity = state.settings.discussion_diagnostic.severity,
      user_data = { discussion_id = discussion.id, header = M.build_note_header(discussion.notes[1]) },
      source = "gitlab",
      code = state.settings.discussion_diagnostic.code,
    }

    -- Diagnostics for line range discussions are tricky - you need to set lnum to be the
    -- line number equal to note.position.new_line or note.position.old_line because that is the
    -- only line where you can trigger the diagnostic to show. This also needs to be in sync
    -- with the sign placement.
    local line_range = first_note.position.line_range
    if line_range ~= nil then
      local start_old_line, start_new_line = M.parse_line_code(line_range.start.line_code)
      local end_old_line, end_new_line = M.parse_line_code(line_range["end"].line_code)

      local start_type = line_range.start.type
      if start_type == "new" then
        local new_diagnostic
        if first_note.position.new_line == start_new_line then
          new_diagnostic = {
            lnum = start_new_line - 1,
            end_lnum = end_new_line - 1,
          }
        else
          new_diagnostic = {
            lnum = end_new_line - 1,
            end_lnum = start_new_line - 1,
          }
        end
        new_diagnostic = vim.tbl_deep_extend("force", new_diagnostic, diagnostic)
        table.insert(new_diagnostics, new_diagnostic)
      elseif start_type == "old" or start_type == "expanded" or start_type == "" then
        local old_diagnostic
        if first_note.position.old_line == start_old_line then
          old_diagnostic = {
            lnum = start_old_line - 1,
            end_lnum = end_old_line - 1,
          }
        else
          old_diagnostic = {
            lnum = end_old_line - 1,
            end_lnum = start_old_line - 1,
          }
        end
        old_diagnostic = vim.tbl_deep_extend("force", old_diagnostic, diagnostic)
        table.insert(old_diagnostics, old_diagnostic)
      else -- Comments on expanded, non-changed lines
        return {}, {}, string.format("Unsupported line range type found for discussion %s", discussion.id)
      end
    else -- Diagnostics for single line discussions.
      if first_note.position.new_line ~= nil then
        local new_diagnostic = {
          lnum = first_note.position.new_line - 1,
        }
        new_diagnostic = vim.tbl_deep_extend("force", new_diagnostic, diagnostic)
        table.insert(new_diagnostics, new_diagnostic)
      end
      if first_note.position.old_line ~= nil then
        local old_diagnostic = {
          lnum = first_note.position.old_line - 1,
        }
        old_diagnostic = vim.tbl_deep_extend("force", old_diagnostic, diagnostic)
        table.insert(old_diagnostics, old_diagnostic)
      end
    end
  end

  return new_diagnostics, old_diagnostics
end

local base_sign = {
  name = discussion_sign_name,
  group = discussion_sign_name,
  priority = state.settings.discussion_sign.priority,
  buffer = nil,
}
local base_helper_sign = {
  name = discussion_sign_name,
  group = discussion_sign_name,
  priority = state.settings.discussion_sign.priority - 1,
  buffer = nil,
}

---Iterates over each discussion and returns a list of tables with sign
---data, for instance group, priority, line number etc.
---@param discussions Discussion[]
---@return SignTable[], SignTable[], string?
M.parse_signs_from_discussions = function(discussions)
  local new_signs = {}
  local old_signs = {}
  for _, discussion in ipairs(discussions) do
    local first_note = discussion.notes[1]
    local line_range = first_note.position.line_range

    -- We have a line range which means we either have a multi-line comment or a comment
    -- on a line in an "expanded" part of a file
    if line_range ~= nil then
      local start_old_line, start_new_line = M.parse_line_code(line_range.start.line_code)
      local end_old_line, end_new_line = M.parse_line_code(line_range["end"].line_code)
      local discussion_line, start_line, end_line

      local start_type = line_range.start.type
      if start_type == "new" then
        table.insert(
          new_signs,
          vim.tbl_deep_extend("force", {
            id = first_note.id,
            lnum = first_note.position.new_line,
          }, base_sign)
        )
        discussion_line = first_note.position.new_line
        start_line = start_new_line
        end_line = end_new_line
      elseif start_type == "old" or start_type == "expanded" or start_type == "" then
        table.insert(
          old_signs,
          vim.tbl_deep_extend("force", {
            id = first_note.id,
            lnum = first_note.position.old_line,
          }, base_sign)
        )
        discussion_line = first_note.position.old_line
        start_line = start_old_line
        end_line = end_old_line
      else
        return {}, {}, string.format("Unsupported line range type found for discussion %s", discussion.id)
      end

      -- Helper signs does not have specific ids currently.
      if state.settings.discussion_sign.helper_signs.enabled then
        local helper_signs = {}
        if start_line > end_line then
          start_line, end_line = end_line, start_line
        end
        for i = start_line, end_line do
          if i ~= discussion_line then
            local sign_name
            if i == start_line then
              sign_name = discussion_helper_sign_start
            elseif i == end_line then
              sign_name = discussion_helper_sign_end
            else
              sign_name = discussion_helper_sign_mid
            end
            table.insert(
              helper_signs,
              vim.tbl_deep_extend("keep", {
                name = sign_name,
                lnum = i,
              }, base_helper_sign)
            )
          end
        end
        if start_type == "new" then
          vim.list_extend(new_signs, helper_signs)
        elseif start_type == "old" or start_type == "expanded" or start_type == "" then
          vim.list_extend(old_signs, helper_signs)
        end
      end
    else -- The note is a normal comment, not a range comment
      local sign = vim.tbl_deep_extend("force", {
        id = first_note.id,
      }, base_sign)
      if first_note.position.new_line ~= nil then
        table.insert(new_signs, vim.tbl_deep_extend("force", { lnum = first_note.position.new_line }, sign))
      end
      if first_note.position.old_line ~= nil then
        table.insert(old_signs, vim.tbl_deep_extend("force", { lnum = first_note.position.old_line }, sign))
      end
    end
  end

  return new_signs, old_signs, nil
end

---Parse line code and return old and new line numbers
---@param line_code string gitlab line code -> 588440f66559714280628a4f9799f0c4eb880a4a_10_10
---@return number?
M.parse_line_code = function(line_code)
  local line_code_regex = "%w+_(%d+)_(%d+)"
  local old_line, new_line = line_code:match(line_code_regex)
  return tonumber(old_line), tonumber(new_line)
end

---Build note header from note.
---@param note Note
---@return string
M.build_note_header = function(note)
  return "@" .. note.author.username .. " " .. u.time_since(note.created_at)
end

return M<|MERGE_RESOLUTION|>--- conflicted
+++ resolved
@@ -11,7 +11,7 @@
 M.diagnostics_namespace = diagnostics_namespace
 
 ---Clear all signs and diagnostics
-M.clear_signs_and_diagnostics = function()
+M.clear_signs_and_discussions = function()
   vim.fn.sign_unplace(discussion_sign_name)
   vim.diagnostic.reset(diagnostics_namespace)
 end
@@ -32,6 +32,7 @@
     return
   end
 
+  vim.fn.sign_unplace(discussion_sign_name)
   reviewer.place_sign(old_signs, "old")
   reviewer.place_sign(new_signs, "new")
 end
@@ -41,24 +42,15 @@
 M.refresh_diagnostics = function(discussions)
   -- Keep in mind that diagnostic line numbers use 0-based indexing while line numbers use
   -- 1-based indexing
-<<<<<<< HEAD
-  vim.diagnostic.reset(diagnostics_namespace)
-  local filtered_discussions = M.filter_discussions_for_signs_and_diagnostics(discussions)
-  if filtered_discussions == nil then
-=======
   local filtered_discussions = M.filter_discussions_for_signs_and_diagnostics(discussions)
   if filtered_discussions == nil then
     vim.diagnostic.reset(diagnostics_namespace)
->>>>>>> 35f0bc16
     return
   end
 
   local new_diagnostics, old_diagnostics = M.parse_diagnostics_from_discussions(filtered_discussions)
-<<<<<<< HEAD
-=======
 
   vim.diagnostic.reset(diagnostics_namespace)
->>>>>>> 35f0bc16
   reviewer.set_diagnostics(
     diagnostics_namespace,
     new_diagnostics,
@@ -87,22 +79,22 @@
   for _, discussion in ipairs(all_discussions) do
     local first_note = discussion.notes[1]
     if
-        type(first_note.position) == "table"
-        and (first_note.position.new_path == file or first_note.position.old_path == file)
+      type(first_note.position) == "table"
+      and (first_note.position.new_path == file or first_note.position.old_path == file)
     then
       if
-      --Skip resolved discussions
-          not (
-            state.settings.discussion_sign_and_diagnostic.skip_resolved_discussion
-            and first_note.resolvable
-            and first_note.resolved
-          )
-          --Skip discussions from old revisions
-          and not (
-            state.settings.discussion_sign_and_diagnostic.skip_old_revision_discussion
-            and u.from_iso_format_date_to_timestamp(first_note.created_at)
+        --Skip resolved discussions
+        not (
+          state.settings.discussion_sign_and_diagnostic.skip_resolved_discussion
+          and first_note.resolvable
+          and first_note.resolved
+        )
+        --Skip discussions from old revisions
+        and not (
+          state.settings.discussion_sign_and_diagnostic.skip_old_revision_discussion
+          and u.from_iso_format_date_to_timestamp(first_note.created_at)
             <= u.from_iso_format_date_to_timestamp(state.MR_REVISIONS[1].created_at)
-          )
+        )
       then
         table.insert(discussions, discussion)
       end
@@ -275,6 +267,7 @@
         start_line = start_old_line
         end_line = end_old_line
       else
+        vim.print(start_type == "")
         return {}, {}, string.format("Unsupported line range type found for discussion %s", discussion.id)
       end
 
