--- conflicted
+++ resolved
@@ -319,14 +319,6 @@
 -- for each of the actions to occur. This is necessary because some Gitlab behaviors (like
 -- adding a reviewer) requires some initial state.
 M.dependencies = {
-<<<<<<< HEAD
-  user = { endpoint = "/users/me", key = "user", state = "USER", refresh = false },
-  info = { endpoint = "/mr/info", key = "info", state = "INFO", refresh = false },
-  latest_pipeline = { endpoint = "/pipeline", key = "latest_pipeline", state = "PIPELINE", refresh = true },
-  labels = { endpoint = "/mr/label", key = "labels", state = "LABELS", refresh = false },
-  revisions = { endpoint = "/mr/revisions", key = "Revisions", state = "MR_REVISIONS", refresh = false },
-  merge_requests = { endpoint = "/merge_requests", key = "merge_requests", state = "MERGE_REQUESTS", refresh = true },
-=======
   user = {
     endpoint = "/users/me",
     key = "user",
@@ -363,7 +355,6 @@
     state = "DRAFT_NOTES",
     refresh = false,
   },
->>>>>>> f604c944
   project_members = {
     endpoint = "/project/members",
     key = "ProjectMembers",
