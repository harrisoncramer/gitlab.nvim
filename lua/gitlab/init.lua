--- conflicted
+++ resolved
@@ -24,24 +24,21 @@
 local project_members = state.dependencies.project_members
 local latest_pipeline = state.dependencies.latest_pipeline
 local revisions = state.dependencies.revisions
-<<<<<<< HEAD
 local merge_requests = state.dependencies.merge_requests
-=======
 local draft_notes_dep = state.dependencies.draft_notes
 local discussion_data = state.dependencies.discussion_data
->>>>>>> f604c944
 
 return {
   setup = function(args)
     if args == nil then
       args = {}
     end
-    server.build() -- Builds the Go binary if it doesn't exist
-    state.merge_settings(args) -- Sets keymaps and other settings from setup function
-    require("gitlab.colors") -- Sets colors
+    server.build()                       -- Builds the Go binary if it doesn't exist
+    state.merge_settings(args)           -- Sets keymaps and other settings from setup function
+    require("gitlab.colors")             -- Sets colors
     reviewer.init()
     discussions.initialize_discussions() -- place signs / diagnostics for discussions in reviewer
-    emoji.init() -- Read in emojis for lookup purposes
+    emoji.init()                         -- Read in emojis for lookup purposes
   end,
   -- Global Actions 🌎
   summary = async.sequence({
