--- conflicted
+++ resolved
@@ -74,6 +74,14 @@
   state.GITLAB_URL = gitlab_url or "https://gitlab.com"
   state.BASE_BRANCH = base_branch or "main"
 
+  local current_branch_raw = io.popen("git rev-parse --abbrev-ref HEAD"):read("*a")
+  local current_branch = string.gsub(current_branch_raw, "\n", "")
+
+  if current_branch == state.BASE_BRANCH then
+    return
+  end
+
+
   if state.AUTH_TOKEN == nil then
     error("Missing authentication token for Gitlab")
   end
@@ -86,7 +94,6 @@
     error("The .gitlab.nvim project file's 'project_id' must be number")
   end
 
-<<<<<<< HEAD
   -- Configuration for the plugin, such as port of server
   state.PORT = args.port or 21036
 
@@ -103,18 +110,6 @@
   vim.fn.jobstart(
     command,
     {
-=======
-  local current_branch_raw = io.popen("git rev-parse --abbrev-ref HEAD"):read("*a")
-  local current_branch = string.gsub(current_branch_raw, "\n", "")
-
-  if current_branch == state.BASE_BRANCH then
-    return
-  end
-
-  if u.is_gitlab_repo() then
-    state.PORT = args.port or 21036
-    vim.fn.jobstart(state.BIN .. " " .. state.PROJECT_ID .. " " .. state.PORT, {
->>>>>>> 74afe95d
       on_stdout = function(job_id)
         if job_id <= 0 then
           vim.notify("Could not start gitlab.nvim binary", vim.log.levels.ERROR)
