--- conflicted
+++ resolved
@@ -20,18 +20,13 @@
     if args == nil then
       args = {}
     end
-    server.build() -- Builds the Go binary if it doesn't exist
-    state.setPluginConfiguration() -- Sets configuration from `.gitlab.nvim` file
-<<<<<<< HEAD
+    server.build()                         -- Builds the Go binary if it doesn't exist
+    state.setPluginConfiguration()         -- Sets configuration from `.gitlab.nvim` file
+
     if not state.merge_settings(args) then -- Sets keymaps and other settings from setup function
       return
     end
-=======
-    state.merge_settings(args) -- Sets keymaps and other settings from setup function
     require("gitlab.colors") -- Sets colors
-    reviewer.init() -- Picks and initializes reviewer (default is Delta)
-    u.has_reviewer(args.reviewer or "delta")
->>>>>>> a032c643
   end,
   -- Global Actions 🌎
   summary = async.sequence({ info }, summary.summary),
