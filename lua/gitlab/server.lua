-- This module contains the logic responsible for building and starting
-- the Golang server. The Go server is responsible for making API calls
-- to Gitlab and returning the data
local state = require("gitlab.state")
local u = require("gitlab.utils")
local M = {}

-- Starts the Go server and call the callback provided
M.start = function(callback)
  local empty_port = "''"
  local port = state.settings.port or empty_port
  local parsed_port = nil
  local callback_called = false
  local command = state.settings.bin
    .. " "
    .. state.settings.gitlab_url
    .. " "
    .. port
    .. " "
    .. state.settings.auth_token
    .. " "
    .. "'"
    .. vim.json.encode(state.settings.debug)
    .. "'"
    .. " "
    .. state.settings.log_path

  local job_id = vim.fn.jobstart(command, {
    on_stdout = function(_, data)
      -- if port was not provided then we need to parse it from output of server
      if parsed_port == nil then
        for _, line in ipairs(data) do
          port = line:match("Server started on port:%s+(%d+)")
          if port ~= nil then
            parsed_port = port
            state.settings.port = port
            break
          end
        end
      end

      -- This assumes that first output of server will be parsable and port will be correctly set.
      -- Make sure that this actually check if port was correctly parsed based on server output
      -- because server outputs port only if it started successfully.
      if parsed_port ~= nil and not callback_called then
        callback()
        callback_called = true
<<<<<<< HEAD
=======
      elseif not callback_called then
        u.notify("Failed to parse server port", vim.log.levels.ERROR)
>>>>>>> 38df51bf
      end
    end,
    on_stderr = function(_, errors)
      local err_msg = ""
      for _, err in ipairs(errors) do
        if err ~= "" and err ~= nil then
          err_msg = err_msg .. err .. "\n"
        end
      end

      if err_msg ~= "" then
        u.notify(err_msg, vim.log.levels.ERROR)
      end
    end,
    on_exit = function(job_id, exit_code)
      u.notify("Golang gitlab server exited: job_id: " .. job_id .. ", exit_code: " .. exit_code, vim.log.levels.ERROR)
    end,
  })
  if job_id <= 0 then
    u.notify("Could not start gitlab.nvim binary", vim.log.levels.ERROR)
  end
end

-- Builds the Go binary
M.build = function(override)
  local file_path = u.current_file_path()
  local parent_dir = vim.fn.fnamemodify(file_path, ":h:h:h:h")
  state.settings.bin_path = parent_dir
  state.settings.bin = parent_dir .. (u.is_windows() and "\\bin.exe" or "/bin")

  if not override then
    local binary_exists = vim.loop.fs_stat(state.settings.bin)
    if binary_exists ~= nil then
      return
    end
  end

  local cmd = u.is_windows() and "cd %s\\cmd && go build -o bin.exe && move bin.exe ..\\"
    or "cd %s/cmd && go build -o bin && mv bin ../bin"

  local command = string.format(cmd, state.settings.bin_path)
  local null = u.is_windows() and " >NUL" or " > /dev/null"
  local installCode = os.execute(command .. null)
  if installCode ~= 0 then
    u.notify("Could not install gitlab.nvim!", vim.log.levels.ERROR)
    return false
  end
  return true
end

return M<|MERGE_RESOLUTION|>--- conflicted
+++ resolved
@@ -45,11 +45,6 @@
       if parsed_port ~= nil and not callback_called then
         callback()
         callback_called = true
-<<<<<<< HEAD
-=======
-      elseif not callback_called then
-        u.notify("Failed to parse server port", vim.log.levels.ERROR)
->>>>>>> 38df51bf
       end
     end,
     on_stderr = function(_, errors)
