--- conflicted
+++ resolved
@@ -53,13 +53,8 @@
 local create_single_line_diagnostic = function(d_or_n)
   local first_note = indicators_common.get_first_note(d_or_n)
   return create_diagnostic({
-<<<<<<< HEAD
-    lnum = (first_note.position.new_line or first_note.position.old_line) - 1,
+    lnum = (first_note.position.new_line or first_note.position.old_line or 1) - 1,
   }, d_or_n)
-=======
-    lnum = (first_note.position.new_line or first_note.position.old_line or 1) - 1,
-  }, discussion)
->>>>>>> a2c79c3d
 end
 
 ---Creates a mutli-line line diagnostic
