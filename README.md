# gitlab.nvim

This Neovim plugin is designed to make it easy to review Gitlab MRs from within the editor. This means you can do things like:

- Create, approve, and merge MRs for the current branch
- Read and edit an MR description
- Add or remove reviewers and assignees
- Resolve, reply to, and unresolve discussion threads
- Create, edit, delete, and reply to comments
- View and manage pipeline Jobs
- Upload files, jump to the browser, and a lot more!

![Screenshot 2024-01-13 at 10 43 32 AM](https://github.com/harrisoncramer/gitlab.nvim/assets/32515581/8dd8b961-a6b5-4e09-b87f-dc4a17b14149)
![Screenshot 2024-01-13 at 10 43 17 AM](https://github.com/harrisoncramer/gitlab.nvim/assets/32515581/079842de-e8a4-45c5-98c2-dcafc799c904)

https://github.com/harrisoncramer/gitlab.nvim/assets/32515581/dc5c07de-4ae6-4335-afe1-d554e3804372

To view these help docs and to get more detailed help information, please run `:h gitlab.nvim`

## Requirements

- <a href="https://go.dev/">Go</a> >= v1.19

## Quick Start

1. Install Go
2. Add configuration (see Installation section)
5. Run `:lua require("gitlab").choose_merge_request()`

This will checkout the branch locally, and open the plugin's reviewer pane.

For more detailed information about the Lua APIs please run `:h gitlab.nvim.api`

## Installation

With <a href="https://github.com/folke/lazy.nvim">Lazy</a>:

```lua
return {
  "harrisoncramer/gitlab.nvim",
  dependencies = {
    "MunifTanjim/nui.nvim",
    "nvim-lua/plenary.nvim",
    "sindrets/diffview.nvim",
    "stevearc/dressing.nvim", -- Recommended but not required. Better UI for pickers.
    "nvim-tree/nvim-web-devicons" -- Recommended but not required. Icons in discussion tree.
  },
  enabled = true,
  build = function () require("gitlab.server").build(true) end, -- Builds the Go binary
  config = function()
    require("gitlab").setup()
  end,
}
```

And with Packer:

```lua
  use {
    "harrisoncramer/gitlab.nvim",
    requires = {
      "MunifTanjim/nui.nvim",
      "nvim-lua/plenary.nvim",
      "sindrets/diffview.nvim"
      "stevearc/dressing.nvim", -- Recommended but not required. Better UI for pickers.
      "nvim-tree/nvim-web-devicons", -- Recommended but not required. Icons in discussion tree.
    },
    build = function()
      require("gitlab.server").build()
    end,
    branch = "develop",
    config = function()
      require("diffview") -- We require some global state from diffview
      local gitlab = require("gitlab")
      gitlab.setup()
    end,
  }
```

## Connecting to Gitlab

This plugin requires an <a href="https://docs.gitlab.com/ee/user/profile/personal_access_tokens.html#create-a-personal-access-token">auth token</a> to connect to Gitlab. The token can be set in the root directory of the project in a `.gitlab.nvim` environment file, or can be set via a shell environment variable called `GITLAB_TOKEN` instead. If both are present, the `.gitlab.nvim` file will take precedence.

Optionally provide a GITLAB_URL environment variable (or gitlab_url value in the `.gitlab.nvim` file) to connect to a self-hosted Gitlab instance. This is optional, use ONLY for self-hosted instances. Here's what they'd look like as environment variables:

```bash
export GITLAB_TOKEN="your_gitlab_token"
export GITLAB_URL="https://my-personal-gitlab-instance.com/"
```

And as a `.gitlab.nvim` file:

```
auth_token=your_gitlab_token
gitlab_url=https://my-personal-gitlab-instance.com/
```

The plugin will look for the `.gitlab.nvim` file in the root of the current project by default. However, you may provide a custom path to the configuration file via the `config_path` option. This must be an absolute path to the directory that holds your `.gitlab.nvim` file.

In case even more control over the auth config is needed, there is the possibility to override the `auth_provider` settings field. It should be
a function that returns the `token` as well as the `gitlab_url` value, and a nilable error. If the `gitlab_url` is `nil`, `https://gitlab.com` is used as default.

Here an example how to use a custom `auth_provider`:
```lua
require("gitlab").setup({
  auth_provider = function()
    return "my_token", "https://custom.gitlab.instance.url", nil
  end,
}
```

For more settings, please see `:h gitlab.nvim.connecting-to-gitlab`

## Configuring the Plugin

The plugin expects you to call `setup()` and pass in a table of options. All of these values are optional, and if you call this function with no values the defaults will be used.

<<<<<<< HEAD
```lua
require("gitlab").setup({
  port = nil, -- The port of the Go server, which runs in the background, if omitted or `nil` the port will be chosen automatically
  log_path = vim.fn.stdpath("cache") .. "/gitlab.nvim.log", -- Log path for the Go server
  config_path = nil, -- Custom path for `.gitlab.nvim` file, please read the "Connecting to Gitlab" section
  debug = {
      go_request = false,
      go_response = false,
  },
  attachment_dir = nil, -- The local directory for files (see the "summary" section)
  reviewer_settings = {
    diffview = {
      imply_local = false, -- If true, will attempt to use --imply_local option when calling |:DiffviewOpen|
    },
  },
  connection_settings = {
    insecure = false, -- Like curl's --insecure option, ignore bad x509 certificates on connection
  },
  help = "g?", -- Opens a help popup for local keymaps when a relevant view is focused (popup, discussion panel, etc)
  popup = { -- The popup for comment creation, editing, and replying
    keymaps = {
      next_field = "<Tab>", -- Cycle to the next field. Accepts count.
      prev_field = "<S-Tab>", -- Cycle to the previous field. Accepts count.
    },
    perform_action = "<leader>s", -- Once in normal mode, does action (like saving comment or editing description, etc)
    perform_linewise_action = "<leader>l", -- Once in normal mode, does the linewise action (see logs for this job, etc)
    width = "40%",
    height = "60%",
    border = "rounded", -- One of "rounded", "single", "double", "solid"
    opacity = 1.0, -- From 0.0 (fully transparent) to 1.0 (fully opaque)
    comment = nil, -- Individual popup overrides, e.g. { width = "60%", height = "80%", border = "single", opacity = 0.85 },
    edit = nil,
    note = nil,
    pipeline = nil,
    reply = nil,
    squash_message = nil,
    temp_registers = {}, -- List of registers for backing up popup content (see `:h gitlab.nvim.temp-registers`)
  },
  discussion_tree = { -- The discussion tree that holds all comments
    auto_open = true, -- Automatically open when the reviewer is opened
    switch_view = "S", -- Toggles between the notes and discussions views
    default_view = "discussions" -- Show "discussions" or "notes" by default
    blacklist = {}, -- List of usernames to remove from tree (bots, CI, etc)
    jump_to_file = "o", -- Jump to comment location in file
    jump_to_reviewer = "m", -- Jump to the location in the reviewer window
    edit_comment = "e", -- Edit comment
    delete_comment = "dd", -- Delete comment
    refresh_data = "a", -- Refreshes the data in the view by hitting Gitlab's APIs again
    reply = "r", -- Reply to comment
    toggle_node = "t", -- Opens or closes the discussion
    add_emoji = "Ea" -- Add an emoji to the note/comment
    add_emoji = "Ed" -- Remove an emoji from a note/comment
    toggle_all_discussions = "T", -- Open or close separately both resolved and unresolved discussions
    toggle_resolved_discussions = "R", -- Open or close all resolved discussions
    toggle_unresolved_discussions = "U", -- Open or close all unresolved discussions
    keep_current_open = false, -- If true, current discussion stays open even if it should otherwise be closed when toggling
    publish_draft = "P", -- Publishes the currently focused note/comment
    toggle_resolved = "p" -- Toggles the resolved status of the whole discussion
    position = "left", -- "top", "right", "bottom" or "left"
    open_in_browser = "b" -- Jump to the URL of the current note/discussion
    copy_node_url = "u", -- Copy the URL of the current node to clipboard
    size = "20%", -- Size of split
    relative = "editor", -- Position of tree split relative to "editor" or "window"
    resolved = '✓', -- Symbol to show next to resolved discussions
    unresolved = '-', -- Symbol to show next to unresolved discussions
    tree_type = "simple", -- Type of discussion tree - "simple" means just list of discussions, "by_file_name" means file tree with discussions under file
    toggle_tree_type = "i", -- Toggle type of discussion tree - "simple", or "by_file_name"
    draft_mode = false, -- Whether comments are posted as drafts as part of a review
    toggle_draft_mode = "D" -- Toggle between draft mode (comments posted as drafts) and live mode (comments are posted immediately)
    winbar = nil -- Custom function to return winbar title, should return a string. Provided with WinbarTable (defined in annotations.lua)
                 -- If using lualine, please add "gitlab" to disabled file types, otherwise you will not see the winbar.
  },
  choose_merge_request = {
    open_reviewer = true, -- Open the reviewer window automatically after switching merge requests
  },
  info = { -- Show additional fields in the summary view
    enabled = true,
    horizontal = false, -- Display metadata to the left of the summary rather than underneath
    fields = { -- The fields listed here will be displayed, in whatever order you choose
      "author",
      "created_at",
      "updated_at",
      "merge_status",
      "draft",
      "conflicts",
      "assignees",
      "reviewers",
      "pipeline",
      "branch",
      "target_branch",
      "delete_branch",
      "squash",
      "labels",
    },
  },
  discussion_signs = {
    enabled = true, -- Show diagnostics for gitlab comments in the reviewer
    skip_resolved_discussion = false, -- Show diagnostics for resolved discussions
    severity = vim.diagnostic.severity.INFO, -- ERROR, WARN, INFO, or HINT
    virtual_text = false, -- Whether to show the comment text inline as floating virtual text
    use_diagnostic_signs = true, -- Show diagnostic sign (depending on the `severity` setting, e.g., I for INFO) along with the comment icon
    priority = 100, -- Higher will override LSP warnings, etc
    icons = {
      comment = "→|",
      range = " |",
    },
  },
  pipeline = {
    created = "",
    pending = "",
    preparing = "",
    scheduled = "",
    running = "",
    canceled = "↪",
    skipped = "↪",
    success = "✓",
    failed = "",
  },
  create_mr = {
    target = nil, -- Default branch to target when creating an MR
    template_file = nil, -- Default MR template in .gitlab/merge_request_templates
    delete_branch = false, -- Whether the source branch will be marked for deletion
    squash = false, -- Whether the commits will be marked for squashing
    title_input = { -- Default settings for MR title input window
      width = 40,
      border = "rounded",
    },
  },
  colors = {
    discussion_tree = {
      username = "Keyword",
      date = "Comment",
      chevron = "DiffviewNonText",
      directory = "Directory",
      directory_icon = "DiffviewFolderSign",
      file_name = "Normal",
    }
  }
})
```

## Usage

First, check out the branch that you want to review locally.

```
git checkout feature-branch
```

Then open Neovim. To begin, try running the `summary` command or the `review` command.
=======
For a list of all these settings please run `:h gitlab.nvim` which is stored in `doc/gitlab.nvim.txt`
>>>>>>> 53d56473

## Keybindings

The plugin does not set up any keybindings outside of the special buffers it creates,
you need to set them up yourself. Here's what I'm using:

```lua
local gitlab = require("gitlab")
local gitlab_server = require("gitlab.server")
vim.keymap.set("n", "glb", gitlab.choose_merge_request)
vim.keymap.set("n", "glr", gitlab.review)
vim.keymap.set("n", "gls", gitlab.summary)
vim.keymap.set("n", "glA", gitlab.approve)
vim.keymap.set("n", "glR", gitlab.revoke)
vim.keymap.set("n", "glc", gitlab.create_comment)
vim.keymap.set("v", "glc", gitlab.create_multiline_comment)
vim.keymap.set("v", "glC", gitlab.create_comment_suggestion)
vim.keymap.set("n", "glO", gitlab.create_mr)
vim.keymap.set("n", "glm", gitlab.move_to_discussion_tree_from_diagnostic)
vim.keymap.set("n", "gln", gitlab.create_note)
vim.keymap.set("n", "gld", gitlab.toggle_discussions)
vim.keymap.set("n", "glaa", gitlab.add_assignee)
vim.keymap.set("n", "glad", gitlab.delete_assignee)
vim.keymap.set("n", "glla", gitlab.add_label)
vim.keymap.set("n", "glld", gitlab.delete_label)
vim.keymap.set("n", "glra", gitlab.add_reviewer)
vim.keymap.set("n", "glrd", gitlab.delete_reviewer)
vim.keymap.set("n", "glp", gitlab.pipeline)
vim.keymap.set("n", "glo", gitlab.open_in_browser)
vim.keymap.set("n", "glM", gitlab.merge)
vim.keymap.set("n", "glu", gitlab.copy_mr_url)
vim.keymap.set("n", "glP", gitlab.publish_all_drafts)
vim.keymap.set("n", "glD", gitlab.toggle_draft_mode)
```

For more information about each of these commands, and about the APIs in general, run `:h gitlab.nvim.api`<|MERGE_RESOLUTION|>--- conflicted
+++ resolved
@@ -115,160 +115,7 @@
 
 The plugin expects you to call `setup()` and pass in a table of options. All of these values are optional, and if you call this function with no values the defaults will be used.
 
-<<<<<<< HEAD
-```lua
-require("gitlab").setup({
-  port = nil, -- The port of the Go server, which runs in the background, if omitted or `nil` the port will be chosen automatically
-  log_path = vim.fn.stdpath("cache") .. "/gitlab.nvim.log", -- Log path for the Go server
-  config_path = nil, -- Custom path for `.gitlab.nvim` file, please read the "Connecting to Gitlab" section
-  debug = {
-      go_request = false,
-      go_response = false,
-  },
-  attachment_dir = nil, -- The local directory for files (see the "summary" section)
-  reviewer_settings = {
-    diffview = {
-      imply_local = false, -- If true, will attempt to use --imply_local option when calling |:DiffviewOpen|
-    },
-  },
-  connection_settings = {
-    insecure = false, -- Like curl's --insecure option, ignore bad x509 certificates on connection
-  },
-  help = "g?", -- Opens a help popup for local keymaps when a relevant view is focused (popup, discussion panel, etc)
-  popup = { -- The popup for comment creation, editing, and replying
-    keymaps = {
-      next_field = "<Tab>", -- Cycle to the next field. Accepts count.
-      prev_field = "<S-Tab>", -- Cycle to the previous field. Accepts count.
-    },
-    perform_action = "<leader>s", -- Once in normal mode, does action (like saving comment or editing description, etc)
-    perform_linewise_action = "<leader>l", -- Once in normal mode, does the linewise action (see logs for this job, etc)
-    width = "40%",
-    height = "60%",
-    border = "rounded", -- One of "rounded", "single", "double", "solid"
-    opacity = 1.0, -- From 0.0 (fully transparent) to 1.0 (fully opaque)
-    comment = nil, -- Individual popup overrides, e.g. { width = "60%", height = "80%", border = "single", opacity = 0.85 },
-    edit = nil,
-    note = nil,
-    pipeline = nil,
-    reply = nil,
-    squash_message = nil,
-    temp_registers = {}, -- List of registers for backing up popup content (see `:h gitlab.nvim.temp-registers`)
-  },
-  discussion_tree = { -- The discussion tree that holds all comments
-    auto_open = true, -- Automatically open when the reviewer is opened
-    switch_view = "S", -- Toggles between the notes and discussions views
-    default_view = "discussions" -- Show "discussions" or "notes" by default
-    blacklist = {}, -- List of usernames to remove from tree (bots, CI, etc)
-    jump_to_file = "o", -- Jump to comment location in file
-    jump_to_reviewer = "m", -- Jump to the location in the reviewer window
-    edit_comment = "e", -- Edit comment
-    delete_comment = "dd", -- Delete comment
-    refresh_data = "a", -- Refreshes the data in the view by hitting Gitlab's APIs again
-    reply = "r", -- Reply to comment
-    toggle_node = "t", -- Opens or closes the discussion
-    add_emoji = "Ea" -- Add an emoji to the note/comment
-    add_emoji = "Ed" -- Remove an emoji from a note/comment
-    toggle_all_discussions = "T", -- Open or close separately both resolved and unresolved discussions
-    toggle_resolved_discussions = "R", -- Open or close all resolved discussions
-    toggle_unresolved_discussions = "U", -- Open or close all unresolved discussions
-    keep_current_open = false, -- If true, current discussion stays open even if it should otherwise be closed when toggling
-    publish_draft = "P", -- Publishes the currently focused note/comment
-    toggle_resolved = "p" -- Toggles the resolved status of the whole discussion
-    position = "left", -- "top", "right", "bottom" or "left"
-    open_in_browser = "b" -- Jump to the URL of the current note/discussion
-    copy_node_url = "u", -- Copy the URL of the current node to clipboard
-    size = "20%", -- Size of split
-    relative = "editor", -- Position of tree split relative to "editor" or "window"
-    resolved = '✓', -- Symbol to show next to resolved discussions
-    unresolved = '-', -- Symbol to show next to unresolved discussions
-    tree_type = "simple", -- Type of discussion tree - "simple" means just list of discussions, "by_file_name" means file tree with discussions under file
-    toggle_tree_type = "i", -- Toggle type of discussion tree - "simple", or "by_file_name"
-    draft_mode = false, -- Whether comments are posted as drafts as part of a review
-    toggle_draft_mode = "D" -- Toggle between draft mode (comments posted as drafts) and live mode (comments are posted immediately)
-    winbar = nil -- Custom function to return winbar title, should return a string. Provided with WinbarTable (defined in annotations.lua)
-                 -- If using lualine, please add "gitlab" to disabled file types, otherwise you will not see the winbar.
-  },
-  choose_merge_request = {
-    open_reviewer = true, -- Open the reviewer window automatically after switching merge requests
-  },
-  info = { -- Show additional fields in the summary view
-    enabled = true,
-    horizontal = false, -- Display metadata to the left of the summary rather than underneath
-    fields = { -- The fields listed here will be displayed, in whatever order you choose
-      "author",
-      "created_at",
-      "updated_at",
-      "merge_status",
-      "draft",
-      "conflicts",
-      "assignees",
-      "reviewers",
-      "pipeline",
-      "branch",
-      "target_branch",
-      "delete_branch",
-      "squash",
-      "labels",
-    },
-  },
-  discussion_signs = {
-    enabled = true, -- Show diagnostics for gitlab comments in the reviewer
-    skip_resolved_discussion = false, -- Show diagnostics for resolved discussions
-    severity = vim.diagnostic.severity.INFO, -- ERROR, WARN, INFO, or HINT
-    virtual_text = false, -- Whether to show the comment text inline as floating virtual text
-    use_diagnostic_signs = true, -- Show diagnostic sign (depending on the `severity` setting, e.g., I for INFO) along with the comment icon
-    priority = 100, -- Higher will override LSP warnings, etc
-    icons = {
-      comment = "→|",
-      range = " |",
-    },
-  },
-  pipeline = {
-    created = "",
-    pending = "",
-    preparing = "",
-    scheduled = "",
-    running = "",
-    canceled = "↪",
-    skipped = "↪",
-    success = "✓",
-    failed = "",
-  },
-  create_mr = {
-    target = nil, -- Default branch to target when creating an MR
-    template_file = nil, -- Default MR template in .gitlab/merge_request_templates
-    delete_branch = false, -- Whether the source branch will be marked for deletion
-    squash = false, -- Whether the commits will be marked for squashing
-    title_input = { -- Default settings for MR title input window
-      width = 40,
-      border = "rounded",
-    },
-  },
-  colors = {
-    discussion_tree = {
-      username = "Keyword",
-      date = "Comment",
-      chevron = "DiffviewNonText",
-      directory = "Directory",
-      directory_icon = "DiffviewFolderSign",
-      file_name = "Normal",
-    }
-  }
-})
-```
-
-## Usage
-
-First, check out the branch that you want to review locally.
-
-```
-git checkout feature-branch
-```
-
-Then open Neovim. To begin, try running the `summary` command or the `review` command.
-=======
 For a list of all these settings please run `:h gitlab.nvim` which is stored in `doc/gitlab.nvim.txt`
->>>>>>> 53d56473
 
 ## Keybindings
 
